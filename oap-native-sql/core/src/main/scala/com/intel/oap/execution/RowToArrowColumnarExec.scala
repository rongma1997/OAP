--- conflicted
+++ resolved
@@ -294,10 +294,7 @@
               elapse += System.nanoTime() - start
               rowCount += 1
             }
-<<<<<<< HEAD
-=======
             vectors.foreach(v => v.asInstanceOf[ArrowWritableColumnVector].setValueCount(numRows))
->>>>>>> 4f962f14
             processTime.set((elapse))
             numInputRows += rowCount
             numOutputBatches += 1
