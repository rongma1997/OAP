--- conflicted
+++ resolved
@@ -75,15 +75,6 @@
       } else {
         val numCores = conf.getInt("spark.executor.cores", defaultValue = 1)
         val coreRangeList: Array[String] = tmp.split('|').map(_.trim)
-<<<<<<< HEAD
-        /*val res = range.trim.split("-")
-            res match {
-              case Array(start, end, _*) => (start.toInt, end.toInt)
-              case _ => (-1, -1)
-            }
-          }).filter(_ != (-1, -1))*/
-=======
->>>>>>> d4905173
         ColumnarNumaBindingInfo(true, coreRangeList, numCores)
       }
 
