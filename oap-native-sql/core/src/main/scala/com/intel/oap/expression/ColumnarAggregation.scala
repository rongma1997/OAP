--- conflicted
+++ resolved
@@ -435,12 +435,7 @@
         }
         val beforeResultFetch = System.nanoTime()
         resultColumnarBatch = getAggregationResult(result_iterator)
-<<<<<<< HEAD
-        eval_elapse += System.nanoTime() - beforeEval
-        aggrTime += (eval_elapse)
-=======
-        aggrTime += NANOSECONDS.toMillis(System.nanoTime() - beforeResultFetch)
->>>>>>> 6ad61303
+        aggrTime += (System.nanoTime() - beforeResultFetch)
         if (resultColumnarBatch.numRows == 0) {
           resultColumnarBatch.close()
           logInfo(s"Aggregation completed, total output ${numOutputRows} rows, ${numOutputBatches} batches")
