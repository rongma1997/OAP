--- conflicted
+++ resolved
@@ -20,9 +20,8 @@
       - ./install_vmemcache.sh
       - ./install_memkind.sh
       script:
-<<<<<<< HEAD
-      - cd ${TRAVIS_BUILD_DIR}/oap-cache/oap/
-      - mvn clean -q -Ppersistent-memory test
+      - cd ${TRAVIS_BUILD_DIR}
+      - mvn clean -q -Ppersistent-memory -Pvmemcache test
       
     - name: oap-native-sql
       dist: bionic
@@ -55,8 +54,4 @@
       - cd ../../core
       - mvn clean -q package -DskipTests #skip core tests
       - cd ${TRAVIS_BUILD_DIR}/oap-data-source/arrow
-      - mvn clean -q test
-=======
-      - cd ${TRAVIS_BUILD_DIR}
-      - mvn clean -q -Ppersistent-memory -Pvmemcache test
->>>>>>> 02becee2
+      - mvn clean -q test